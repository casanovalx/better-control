#!/usr/bin/env python3

import os
import subprocess
from typing import Any
import gi  # type: ignore
import sys
import threading
from utils.arg_parser import ArgParse, sprint
from utils.pair import Pair
from utils.logger import LogLevel, Logger

gi.require_version("Gtk", "3.0")
from gi.repository import Gtk  # type: ignore
from ui.main_window import BetterControl
from utils.dependencies import check_all_dependencies
from tools.bluetooth import restore_last_sink


if __name__ == "__main__":
    arg_parser = ArgParse(sys.argv)

    if arg_parser.find_arg(("-h", "--help")):
        arg_parser.print_help_msg(sys.stdout)

    if arg_parser.find_arg(("-v", "--version")):
        sprint(sys.stdout, "5.3")
        exit(0)

    logging = Logger(arg_parser)

    if arg_parser.find_arg(("-f", "--force")) and not check_all_dependencies(logging):
        logging.log(
            LogLevel.Error,
            "Missing required dependencies. Please install them and try again.",
        )

    # Prevents startup delay
    audio_thread = threading.Thread(target=restore_last_sink, args=(logging,), daemon=True)
    audio_thread.start()

    try:
        win = BetterControl(arg_parser, logging)
<<<<<<< HEAD

        option: Any = []
        if arg_parser.find_arg(("-s", "--size")):
            option = arg_parser.option_arg(("-s", "--size"))

            if option == None or 'x' not in option:
                logging.log(LogLevel.Error, "Invalid window size")
                exit(1)
            else:
                option = option.split('x')
        else:
            option = [1000, 700]


        win.set_default_size(int(option[0]), int(option[1]))
        win.resize(int(option[0]), int(option[1]))
=======
        win.set_default_size(900, 600)
        win.resize(900, 600)
>>>>>>> e01e5bff
        win.connect("destroy", Gtk.main_quit)
        win.show_all()

        # Hyprland shenanigans
        if "hyprland" in os.environ.get("XDG_CURRENT_DESKTOP", "").lower():
            subprocess.run(
                [
                    "hyprctl",
                    "keyword",
                    "windowrule",
                    "float,class:^(better_control.py)$",
                ]
            )

        Gtk.main()
    except Exception as e:
        logging.log(LogLevel.Error, f"Error starting application: {e}")
        sys.exit(1)<|MERGE_RESOLUTION|>--- conflicted
+++ resolved
@@ -41,7 +41,6 @@
 
     try:
         win = BetterControl(arg_parser, logging)
-<<<<<<< HEAD
 
         option: Any = []
         if arg_parser.find_arg(("-s", "--size")):
@@ -53,15 +52,11 @@
             else:
                 option = option.split('x')
         else:
-            option = [1000, 700]
+            option = [900, 600]
 
 
         win.set_default_size(int(option[0]), int(option[1]))
         win.resize(int(option[0]), int(option[1]))
-=======
-        win.set_default_size(900, 600)
-        win.resize(900, 600)
->>>>>>> e01e5bff
         win.connect("destroy", Gtk.main_quit)
         win.show_all()
 
