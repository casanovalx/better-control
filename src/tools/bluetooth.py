--- conflicted
+++ resolved
@@ -124,6 +124,7 @@
         except Exception as e:
             logging.error(f"Error stopping discovery: {e}")
 
+
     def connect_device(self, device_path: str) -> bool:
         """Connect to a Bluetooth device and set it as default audio sink."""
         try:
@@ -133,25 +134,6 @@
             )
             device.Connect()
 
-<<<<<<< HEAD
-            # Fetch device name
-            device_name = "Bluetooth Device"
-            # Fetch battery percentage
-            battery_level = "Unknown"
-            try:
-                properties = dbus.Interface(
-                    self.bus.get_object(BLUEZ_SERVICE_NAME, device_path),
-                    DBUS_PROP_IFACE
-                )
-                device_name = properties.Get(BLUEZ_DEVICE_INTERFACE, "Alias")
-                battery_level = properties.Get(BLUEZ_DEVICE_INTERFACE, "BatteryPercentage")
-            except Exception:
-                logging.warning(f"Battery percentage not available for device: {device_path}")
-
-            # Send notification with battery percentage
-            subprocess.run(["notify-send", "Control Center",
-                            f"{device_name} Connected{"" if battery_level == "Unknown" else "\nBattery: {battery_level}%"}"])
-=======
             # Wait for PulseAudio to register the device
             import time
             time.sleep(2)
@@ -178,13 +160,11 @@
                     if line.strip():
                         app_id = line.split()[0]
                         subprocess.run(["pactl", "move-sink-input", app_id, bt_sink], check=True)
->>>>>>> 5a528a36
 
             return True
         except Exception as e:
             logging.error(f"Error connecting to device: {e}")
             return False
-
 
     def disconnect_device(self, device_path: str) -> bool:
         """Disconnect from a Bluetooth device"""
@@ -201,11 +181,11 @@
             device_name = "Bluetooth Device"
             device_name = properties.Get(BLUEZ_DEVICE_INTERFACE, "Name")
             device.Disconnect()
-<<<<<<< HEAD
+
             subprocess.run(["notify-send", "Control Center", f"{device_name} Disconnected"])
-=======
+
             subprocess.run(["notify-send", "Control Center", "Bluetooth Device Disconnected"])
->>>>>>> 5a528a36
+
             return True
         except Exception as e:
             logging.error(f"Error disconnecting from device: {e}")
